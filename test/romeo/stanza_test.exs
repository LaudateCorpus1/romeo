--- conflicted
+++ resolved
@@ -61,11 +61,6 @@
       "<auth xmlns='#{ns_sasl}' mechanism='PLAIN'>AHVzZXJuYW1lAHBhc3N3b3Jk</auth>"
   end
 
-  test "auth" do
-    assert Stanza.auth("PLAIN") |> Stanza.to_xml ==
-      "<auth xmlns='#{ns_sasl}' mechanism='PLAIN'></auth>"
-  end
-
   test "bind" do
     assert Stanza.bind("hedwig") |> Stanza.to_xml =~
       ~r"<iq type='set' id='(.*)'><bind xmlns='#{ns_bind}'><resource>hedwig</resource></bind></iq>"
@@ -93,7 +88,7 @@
     assert Stanza.message("test@localhost", "chat", "Hello") |> Stanza.to_xml =~
       ~r"<message to='test@localhost' type='chat' id='(.*)' xml:lang='en'><body>Hello</body></message>"
   end
-
+  
   test "message map" do
     msg = %{"to" => "test@localhost", "type" => "chat", "body" => "Hello"}
     assert Stanza.message(msg) |> Stanza.to_xml =~
@@ -129,13 +124,10 @@
     assert Stanza.disco_items("test@localhost") |> Stanza.to_xml =~
     ~r"<iq to='test@localhost' type='get' id='(.*)'><query xmlns='http://jabber.org/protocol/disco#items'/></iq>"
   end
-<<<<<<< HEAD
 
   test "xhtml im" do
     xhtml_msg = "<p>Hello</p>"
     assert Stanza.xhtml_im(xhtml_msg) |> Stanza.to_xml ==
     "<html xmlns='http://jabber.org/protocol/xhtml-im'><body xmlns='http://www.w3.org/1999/xhtml'>#{xhtml_msg}</body></html>"
   end
-=======
->>>>>>> c4c185a8
 end